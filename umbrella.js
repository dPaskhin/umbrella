// Umbrella JS  http://umbrellajs.com/
// -----------
// Small, lightweight jQuery alternative
// @author Francisco Presencia Fandos http://francisco.io/
// @inspiration http://youmightnotneedjquery.com/

// Initialize the library
var u = function (parameter, context) {
  // Make it an instance of u() to avoid needing 'new' as in 'new u()' and just
  // use 'u().bla();'.
  // @reference http://stackoverflow.com/q/24019863
  // @reference http://stackoverflow.com/q/8875878
  if (!(this instanceof u)) {
    return new u(parameter, context);
  }

  // No need to further processing it if it's already an instance
  if (parameter instanceof u) {
    return parameter;
  }

  // Parse it as a CSS selector if it's a string
  if (typeof parameter === 'string') {
    parameter = this.select(parameter, context);
  }

  // If we're referring a specific node as in on('click', function(){ u(this) })
  // or the select() function returned a single node such as in '#id'
  if (parameter && parameter.nodeName) {
    parameter = [parameter];
  }

  // Convert to an array, since there are many 'array-like' stuff in js-land
  this.nodes = this.slice(parameter);
};

// Map u(...).length to u(...).nodes.length
u.prototype = {
  get length () {
    return this.nodes.length;
  }
};

// This made the code faster, read "Initializing instance variables" in
// https://developers.google.com/speed/articles/optimizing-javascript
u.prototype.nodes = [];

// Add class(es) to the matched nodes
u.prototype.addClass = function () {
  return this.eacharg(arguments, function (el, name) {
    el.classList.add(name);
  });
};


// [INTERNAL USE ONLY]
// Add text in the specified position. It is used by other functions
u.prototype.adjacent = function (html, data, callback) {
  if (typeof data === 'number') {
    if (data === 0) {
      data = [];
    } else {
      data = new Array(data).join().split(',').map(Number.call, Number);
    }
  }

  // Loop through all the nodes. It cannot reuse the eacharg() since the data
  // we want to do it once even if there's no "data" and we accept a selector
  return this.each(function (node, j) {
    var fragment = document.createDocumentFragment();

    // Allow for data to be falsy and still loop once
    u(data || {}).map(function (el, i) {
      // Allow for callbacks that accept some data
      var part = (typeof html === 'function') ? html.call(this, el, i, node, j) : html;

      if (typeof part === 'string') {
        return this.generate(part);
      }

      return u(part);
    }).each(function (n) {
      this.isInPage(n)
        ? fragment.appendChild(u(n).clone().first())
        : fragment.appendChild(n);
    });

    callback.call(this, node, fragment);
  });
};

// Add some html as a sibling after each of the matched elements.
u.prototype.after = function (html, data) {
  return this.adjacent(html, data, function (node, fragment) {
    node.parentNode.insertBefore(fragment, node.nextSibling);
  });
};


// Create a HTTP request for whenever the matched form submits
u.prototype.ajax = function (done, before) {
  return this.handle('submit', function (e) {
    ajax(
      u(this).attr('action'),
      { body: u(this).serialize(), method: u(this).attr('method') },
      done && done.bind(this),
      before && before.bind(this)
    );
  });
};


// Add some html as a child at the end of each of the matched elements.
u.prototype.append = function (html, data) {
  return this.adjacent(html, data, function (node, fragment) {
    node.appendChild(fragment);
  });
};


// [INTERNAL USE ONLY]

// Normalize the arguments to an array of strings
// Allow for several class names like "a b, c" and several parameters
u.prototype.args = function (args, node, i) {
  if (typeof args === 'function') {
    args = args(node, i);
  }

  // First flatten it all to a string http://stackoverflow.com/q/22920305
  // If we try to slice a string bad things happen: ['n', 'a', 'm', 'e']
  if (typeof args !== 'string') {
    args = this.slice(args).map(this.str(node, i));
  }

  // Then convert that string to an array of not-null strings
  return args.toString().split(/[\s,]+/).filter(function (e) {
    return e.length;
  });
};


// Merge all of the nodes that the callback return into a simple array
u.prototype.array = function (callback) {
  callback = callback;
  var self = this;
  return this.nodes.reduce(function (list, node, i) {
    var val;
    if (callback) {
      val = callback.call(self, node, i);
      if (!val) val = false;
      if (typeof val === 'string') val = u(val);
      if (val instanceof u) val = val.nodes;
    } else {
      val = node.innerHTML;
    }
    return list.concat(val !== false ? val : []);
  }, []);
};


// Handle attributes for the matched elements
u.prototype.attr = function (name, value, data) {
  data = data ? 'data-' : '';

  if (value !== undefined) {
    var nm = name;
    name = {};
    name[nm] = value;
  }

  if (typeof name === 'object') {
    return this.each(function (node) {
      for (var key in name) {
        node.setAttribute(data + key, name[key]);
      }
    });
  }

  return this.length ? this.first().getAttribute(data + name) : '';
};


// Add some html before each of the matched elements.
u.prototype.before = function (html, data) {
  return this.adjacent(html, data, function (node, fragment) {
    node.parentNode.insertBefore(fragment, node);
  });
};


// Get the direct children of all of the nodes with an optional filter
u.prototype.children = function (selector) {
  return this.map(function (node) {
    return this.slice(node.children);
  }).filter(selector);
};


/**
 * Deep clone a DOM node and its descendants.
 * @return {[Object]}         Returns an Umbrella.js instance.
 */
u.prototype.clone = function () {
  return this.map(function (node, i) {
    var clone = node.cloneNode(true);
    var dest = this.getAll(clone);

    this.getAll(node).each(function (src, i) {
      for (var key in this.mirror) {
        this.mirror[key](src, dest.nodes[i]);
      }
    });

    return clone;
  });
};

/**
 * Return an array of DOM nodes of a source node and its children.
 * @param  {[Object]} context DOM node.
 * @param  {[String]} tag     DOM node tagName.
 * @return {[Array]}          Array containing queried DOM nodes.
 */
u.prototype.getAll = function getAll (context) {
  return u([context].concat(u('*', context).nodes));
};

// Store all of the operations to perform when cloning elements
u.prototype.mirror = {};

/**
 * Copy all JavaScript events of source node to destination node.
 * @param  {[Object]} source      DOM node
 * @param  {[Object]} destination DOM node
 * @return {[undefined]]}
 */
u.prototype.mirror.events = function (src, dest) {
  if (!src._e) return;

  for (var type in src._e) {
    src._e[type].forEach(function (event) {
      u(dest).on(type, event);
    });
  }
};

/**
 * Copy select input value to its clone.
 * @param  {[Object]} src  DOM node
 * @param  {[Object]} dest DOM node
 * @return {[undefined]}
 */
u.prototype.mirror.select = function (src, dest) {
  if (u(src).is('select')) {
    dest.value = src.value;
  }
};

/**
 * Copy textarea input value to its clone
 * @param  {[Object]} src  DOM node
 * @param  {[Object]} dest DOM node
 * @return {[undefined]}
 */
u.prototype.mirror.textarea = function (src, dest) {
  if (u(src).is('textarea')) {
    dest.value = src.value;
  }
};


// Find the first ancestor that matches the selector for each node
u.prototype.closest = function (selector) {
  return this.map(function (node) {
    // Keep going up and up on the tree. First element is also checked
    do {
      if (u(node).is(selector)) {
        return node;
      }
    } while ((node = node.parentNode));
  });
};


// Handle data-* attributes for the matched elements
u.prototype.data = function (name, value) {
  return this.attr(name, value, true);
};


// Loops through every node from the current call
u.prototype.each = function (callback) {
  // By doing callback.call we allow "this" to be the context for
  // the callback (see http://stackoverflow.com/q/4065353 precisely)
  this.nodes.forEach(callback.bind(this));

  return this;
};


// [INTERNAL USE ONLY]
// Loop through the combination of every node and every argument passed
u.prototype.eacharg = function (args, callback) {
  return this.each(function (node, i) {
    this.args(args, node, i).forEach(function (arg) {
      // Perform the callback for this node
      // By doing callback.call we allow "this" to be the context for
      // the callback (see http://stackoverflow.com/q/4065353 precisely)
      callback.call(this, node, arg);
    }, this);
  });
};


// .filter(selector)
// Delete all of the nodes that don't pass the selector
u.prototype.filter = function (selector) {
  // The default function if it's a css selector
  // Cannot change name to 'selector' since it'd mess with it inside this fn
  var callback = function (node) {
    // Make it compatible with some other browsers
    node.matches = node.matches || node.msMatchesSelector || node.webkitMatchesSelector;

    // Check if it's the same element (or any element if no selector was passed)
    return node.matches(selector || '*');
  };

  // filter() receives a function as in .filter(e => u(e).children().length)
  if (typeof selector === 'function') callback = selector;

  // filter() receives an instance of Umbrella as in .filter(u('a'))
  if (selector instanceof u) {
    callback = function (node) {
      return (selector.nodes).indexOf(node) !== -1;
    };
  }

  // Just a native filtering function for ultra-speed
  return u(this.nodes.filter(callback));
};


// Find all the nodes children of the current ones matched by a selector
u.prototype.find = function (selector) {
  return this.map(function (node) {
    return u(selector || '*', node);
  });
};


// Get the first of the nodes
u.prototype.first = function () {
  return this.nodes[0] || false;
};


// Perform ajax calls
/* eslint-disable no-unused-vars*/
function ajax (action, opt, done, before) {
  // To avoid repeating it
  done = done || function () {};

  // A bunch of options and defaults
  opt = opt || {};
  opt.body = opt.body || '';
  opt.method = (opt.method || 'GET').toUpperCase();
  opt.headers = opt.headers || {};
  opt.headers['X-Requested-With'] = opt.headers['X-Requested-With'] || 'XMLHttpRequest';
  opt.headers['Content-Type'] = opt.headers['Content-Type'] || 'application/json;charset=UTF-8';

  this.encode = function (data) {
    return u().param(opt.body);
  };

  if (/json/.test(opt.headers['Content-Type'])) {
    this.encode = function (data) {
      return JSON.stringify(opt.body || {});
    };
  }

<<<<<<< HEAD
  opt.body = typeof opt.body === 'object' ? this.encode(opt.body) : opt.body;
=======
  if ((typeof opt.body === 'object') && !(opt.body instanceof window.FormData)) {
    opt.body = u().param(opt.body);
  }
>>>>>>> 0fb9461b

  // Create and send the actual request
  var request = new window.XMLHttpRequest();

  // An error is just an error
  // This uses a little hack of passing an array to u() so it handles it as
  // an array of nodes, hence we can use 'on'. However a single element wouldn't
  // work since it a) doesn't have nodeName and b) it will be sliced, failing
  u(request).on('error timeout abort', function () {
    done(new Error(), null, request);
  }).on('load', function () {
    // Also an error if it doesn't start by 2 or 3...
    // This is valid as there's no code 2x nor 2, nor 3x nor 3, only 2xx and 3xx
    // We don't want to return yet though as there might be some content
    var err = !/^(2|3)/.test(request.status) ? new Error(request.status) : null;

    // Attempt to parse the body into JSON
    var body = parseJson(request.response) || request.response;

    return done(err, body, request);
  });

  // Create a request of the specified type to the URL and ASYNC
  request.open(opt.method, action);

  // Set the corresponding headers
  for (var name in opt.headers) {
    request.setRequestHeader(name, opt.headers[name]);
  }

  // Load the callback before sending the data
  if (before) before(request);

  request.send(opt.body);

  return request;
}
/* eslint-enable no-unused-vars*/


// [INTERNAL USE ONLY]
// Parse JSON without throwing an error
/* eslint-disable no-unused-vars*/
function parseJson (jsonString) {
  try {
    var o = JSON.parse(jsonString);
    // Handle non-exception-throwing cases:
    // Neither JSON.parse(false) or JSON.parse(1234) throw errors, hence the type-checking
    // so we must check for that, too.
    if (o && typeof o === 'object') {
      return o;
    }
  } catch (e) {}

  return false;
}
/* eslint-enable no-unused-vars*/


// [INTERNAL USE ONLY]
// Generate a fragment of HTML. This irons out the inconsistences
u.prototype.generate = function (html) {
  // Table elements need to be child of <table> for some f***ed up reason
  if (/^\s*<t(h|r|d)/.test(html)) {
    return u(document.createElement('table')).html(html).children().nodes;
  } else if (/^\s*</.test(html)) {
    return u(document.createElement('div')).html(html).children().nodes;
  } else {
    return document.createTextNode(html);
  }
};

// Change the default event for the callback. Simple decorator to preventDefault
u.prototype.handle = function (events, callback) {
  return this.on(events, function (e) {
    e.preventDefault();
    callback.apply(this, arguments);
  });
};

// Find out whether the matched elements have a class or not
u.prototype.hasClass = function () {
  // Check if any of them has all of the classes
  return this.is('.' + this.args(arguments).join('.'));
};


// Set or retrieve the html from the matched node(s)
u.prototype.html = function (text) {
  // Needs to check undefined as it might be ""
  if (text === undefined) {
    return this.first().innerHTML || '';
  }

  // If we're attempting to set some text
  // Loop through all the nodes
  return this.each(function (node) {
    // Set the inner html to the node
    node.innerHTML = text;
  });
};


// Check whether any of the nodes matches the selector
u.prototype.is = function (selector) {
  return this.filter(selector).length > 0;
};


/**
 * Internal use only. This function checks to see if an element is in the page's body. As contains is inclusive and determining if the body contains itself isn't the intention of isInPage this case explicitly returns false.
https://developer.mozilla.org/en-US/docs/Web/API/Node/contains
 * @param  {[Object]}  node DOM node
 * @return {Boolean}        The Node.contains() method returns a Boolean value indicating whether a node is a descendant of a given node or not.
 */
u.prototype.isInPage = function isInPage (node) {
  return (node === document.body) ? false : document.body.contains(node);
};

  // Get the last of the nodes
u.prototype.last = function () {
  return this.nodes[this.length - 1] || false;
};


// Merge all of the nodes that the callback returns
u.prototype.map = function (callback) {
  return callback ? u(this.array(callback)).unique() : this;
};


// Delete all of the nodes that equals the filter
u.prototype.not = function (filter) {
  return this.filter(function (node) {
    return !u(node).is(filter || true);
  });
};


// Removes the callback to the event listener for each node
u.prototype.off = function (events) {
  return this.eacharg(events, function (node, event) {
    u(node._e ? node._e[event] : []).each(function (cb) {
      node.removeEventListener(event, cb);
    });
  });
};


// Attach a callback to the specified events
u.prototype.on = function (events, cb, cb2) {
  if (typeof cb === 'string') {
    var sel = cb;
    cb = function (e) {
      var args = arguments;
      u(e.currentTarget).find(sel).each(function (target) {
        if (target === e.target || target.contains(e.target)) {
          cb2.apply(e.target, args);
        }
      });
    };
  }

  // Add the custom data as arguments to the callback
  var callback = function (e) {
    return cb.apply(this, [e].concat(e.detail || []));
  };

  return this.eacharg(events, function (node, event) {
    node.addEventListener(event, callback);

    // Store it so we can dereference it with `.off()` later on
    node._e = node._e || {};
    node._e[event] = node._e[event] || [];
    node._e[event].push(callback);
  });
};


// [INTERNAL USE ONLY]

// Parametize an object: { a: 'b', c: 'd' } => 'a=b&c=d'
u.prototype.param = function (obj) {
  return Object.keys(obj).map(function (key) {
    return this.uri(key) + '=' + this.uri(obj[key]);
  }.bind(this)).join('&');
};

// Travel the matched elements one node up
u.prototype.parent = function (selector) {
  return this.map(function (node) {
    return node.parentNode;
  }).filter(selector);
};


// Add nodes at the beginning of each node
u.prototype.prepend = function (html, data) {
  return this.adjacent(html, data, function (node, fragment) {
    node.insertBefore(fragment, node.firstChild);
  });
};


// Delete the matched nodes from the DOM
u.prototype.remove = function () {
  // Loop through all the nodes
  return this.each(function (node) {
    // Perform the removal
    node.parentNode.removeChild(node);
  });
};


// Removes a class from all of the matched nodes
u.prototype.removeClass = function () {
  // Loop the combination of each node with each argument
  return this.eacharg(arguments, function (el, name) {
    // Remove the class using the native method
    el.classList.remove(name);
  });
};


// Replace the matched elements with the passed argument.
u.prototype.replace = function (html, data) {
  var nodes = [];
  this.adjacent(html, data, function (node, fragment) {
    nodes = nodes.concat(this.slice(fragment.children));
    node.parentNode.replaceChild(fragment, node);
  });
  return u(nodes);
};


// Scroll to the first matched element
u.prototype.scroll = function () {
  this.first().scrollIntoView({ behavior: 'smooth' });
  return this;
};


// [INTERNAL USE ONLY]
// Select the adecuate part from the context
u.prototype.select = function (parameter, context) {
  // Allow for spaces before or after
  parameter = parameter.replace(/^\s*/, '').replace(/\s*$/, '');

  if (context) {
    return this.select.byCss(parameter, context);
  }

  for (var key in this.selectors) {
    // Reusing it to save space
    context = key.split('/');
    if ((new RegExp(context[1], context[2])).test(parameter)) {
      return this.selectors[key](parameter);
    }
  }

  return this.select.byCss(parameter);
};

// Select some elements using a css Selector
u.prototype.select.byCss = function (parameter, context) {
  return (context || document).querySelectorAll(parameter);
};

// Allow for adding/removing regexes and parsing functions
// It stores a regex: function pair to process the parameter and context
u.prototype.selectors = {};

// Find some html nodes using an Id
u.prototype.selectors[/^\.[\w\-]+$/] = function (param) {
  return document.getElementsByClassName(param.substring(1));
};

// The tag nodes
u.prototype.selectors[/^\w+$/] = function (param) {
  return document.getElementsByTagName(param);
};

// Find some html nodes using an Id
u.prototype.selectors[/^\#[\w\-]+$/] = function (param) {
  return document.getElementById(param.substring(1));
};

// Create a new element for the DOM
u.prototype.selectors[/^</] = function (param) {
  return u().generate(param);
};


// Convert forms into a string able to be submitted
// Original source: http://stackoverflow.com/q/11661187
u.prototype.serialize = function () {
  var self = this;

  // Store the class in a variable for manipulation
  return this.slice(this.first().elements).reduce(function (query, el) {
    // We only want to match enabled elements with names, but not files
    if (!el.name || el.disabled || el.type === 'file') return query;

    // Ignore the checkboxes that are not checked
    if (/(checkbox|radio)/.test(el.type) && !el.checked) return query;

    // Handle multiple selects
    if (el.type === 'select-multiple') {
      u(el.options).each(function (opt) {
        if (opt.selected) {
          query += '&' + self.uri(el.name) + '=' + self.uri(opt.value);
        }
      });
      return query;
    }

    // Add the element to the object
    return query + '&' + self.uri(el.name) + '=' + self.uri(el.value);
  }, '').slice(1);
};


// Travel the matched elements at the same level
u.prototype.siblings = function (selector) {
  return this.parent().children(selector).not(this);
};


// Find the size of the first matched element
u.prototype.size = function () {
  return this.first().getBoundingClientRect();
};


// [INTERNAL USE ONLY]

// Force it to be an array AND also it clones them
// http://toddmotto.com/a-comprehensive-dive-into-nodelists-arrays-converting-nodelists-and-understanding-the-dom/
u.prototype.slice = function (pseudo) {
  // Check that it's not a valid object
  if (!pseudo ||
      pseudo.length === 0 ||
      typeof pseudo === 'string' ||
      pseudo.toString() === '[object Function]') return [];

  // Accept also a u() object (that has .nodes)
  return pseudo.length ? [].slice.call(pseudo.nodes || pseudo) : [pseudo];
};


// [INTERNAL USE ONLY]

// Create a string from different things
u.prototype.str = function (node, i) {
  return function (arg) {
    // Call the function with the corresponding nodes
    if (typeof arg === 'function') {
      return arg.call(this, node, i);
    }

    // From an array or other 'weird' things
    return arg.toString();
  };
};


// Set or retrieve the text content from the matched node(s)
u.prototype.text = function (text) {
  // Needs to check undefined as it might be ""
  if (text === undefined) {
    return this.first().textContent || '';
  }

  // If we're attempting to set some text
  // Loop through all the nodes
  return this.each(function (node) {
    // Set the text content to the node
    node.textContent = text;
  });
};


// Activate/deactivate classes in the elements
u.prototype.toggleClass = function (classes, addOrRemove) {
  /* jshint -W018 */
  // Check if addOrRemove was passed as a boolean
  if (!!addOrRemove === addOrRemove) {
    return this[addOrRemove ? 'addClass' : 'removeClass'](classes);
  }
  /* jshint +W018 */

  // Loop through all the nodes and classes combinations
  return this.eacharg(classes, function (el, name) {
    el.classList.toggle(name);
  });
};


// Call an event manually on all the nodes
u.prototype.trigger = function (events) {
  var data = this.slice(arguments).slice(1);

  return this.eacharg(events, function (node, event) {
    var ev;

    // Allow the event to bubble up and to be cancelable (as default)
    var opts = { bubbles: true, cancelable: true, detail: data };

    try {
      // Accept different types of event names or an event itself
      ev = new window.CustomEvent(event, opts);
    } catch (e) {
      ev = document.createEvent('CustomEvent');
      ev.initCustomEvent(event, true, true, data);
    }

    node.dispatchEvent(ev);
  });
};

// [INTERNAL USE ONLY]

// Removed duplicated nodes, used for some specific methods
u.prototype.unique = function () {
  return u(this.nodes.reduce(function (clean, node) {
    var istruthy = node !== null && node !== undefined && node !== false;
    return (istruthy && clean.indexOf(node) === -1) ? clean.concat(node) : clean;
  }, []));
};

// [INTERNAL USE ONLY]

// Encode the different strings https://gist.github.com/brettz9/7147458
u.prototype.uri = function (str) {
  return encodeURIComponent(str).replace(/!/g, '%21').replace(/'/g, '%27').replace(/\(/g, '%28').replace(/\)/g, '%29').replace(/\*/g, '%2A').replace(/%20/g, '+');
};


u.prototype.wrap = function (selector) {
  function findDeepestNode (node) {
    while (node.firstElementChild) {
      node = node.firstElementChild;
    }

    return u(node);
  }
  // 1) Construct dom node e.g. u('<a>'),
  // 2) clone the currently matched node
  // 3) append cloned dom node to constructed node based on selector
  return this.map(function (node) {
    return u(selector).each(function (n) {
      findDeepestNode(n)
        .append(node.cloneNode(true));

      node
        .parentNode
        .replaceChild(n, node);
    });
  });
};

// Export it for webpack
if (typeof module === 'object' && module.exports) {
  module.exports = {
    u: u,
    ajax: ajax
  };
}<|MERGE_RESOLUTION|>--- conflicted
+++ resolved
@@ -367,11 +367,10 @@
   opt.method = (opt.method || 'GET').toUpperCase();
   opt.headers = opt.headers || {};
   opt.headers['X-Requested-With'] = opt.headers['X-Requested-With'] || 'XMLHttpRequest';
-  opt.headers['Content-Type'] = opt.headers['Content-Type'] || 'application/json;charset=UTF-8';
-
-  this.encode = function (data) {
-    return u().param(opt.body);
-  };
+
+  if (typeof window.FormData === 'undefined' || !(opt.body instanceof window.FormData)) {
+    opt.headers['Content-Type'] = opt.headers['Content-Type'] || 'application/x-www-form-urlencoded';
+  }
 
   if (/json/.test(opt.headers['Content-Type'])) {
     this.encode = function (data) {
@@ -379,13 +378,9 @@
     };
   }
 
-<<<<<<< HEAD
-  opt.body = typeof opt.body === 'object' ? this.encode(opt.body) : opt.body;
-=======
   if ((typeof opt.body === 'object') && !(opt.body instanceof window.FormData)) {
     opt.body = u().param(opt.body);
   }
->>>>>>> 0fb9461b
 
   // Create and send the actual request
   var request = new window.XMLHttpRequest();
