--- conflicted
+++ resolved
@@ -348,8 +348,9 @@
 // .filter(selector)
 // Delete all of the nodes that don't pass the selector
 u.prototype.filter = function(selector){
-
+  
   // The default function if it's a css selector
+  // Cannot change name to 'selector' since it'd mess with it inside this fn
   var callback = function(node){
     
     // Make it compatible with some other browsers
@@ -359,24 +360,15 @@
     return node.matches(selector || "*");
   }
   
+  // filter() receives a function as in .filter(e => u(e).children().length)
   if (typeof selector == 'function') callback = selector;
-  // here to check for u() instances
-<<<<<<< HEAD
-  
-=======
-
+  
+  // filter() receives an instance of Umbrella as in .filter(u('a'))
   if (selector instanceof u) {
-    var callback = function (node){
-      var nodes = selector.nodes;
-      for (var i = nodes.length - 1; i >= 0; i--) {
-        if(nodes[i] == node) {
-          return true;
-        }
-      }
-      return false;
+    callback = function(node){
+      return (selector.nodes).indexOf(node) !== -1;
     };
   }
->>>>>>> 901b9ffd
   
   // Just a native filtering function for ultra-speed
   return u(this.nodes.filter(callback));
@@ -535,7 +527,7 @@
 };
 
 // .not(elems)
-// Delete all of the nodes that equals elems
+// Delete all of the nodes that equals filter
 u.prototype.not = function(filter){
   return this.filter(function(node){
     return !u(node).is(filter || true);
