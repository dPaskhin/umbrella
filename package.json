{
  "name": "umbrella",
  "version": "2.0.1",
  "homepage": "http://umbrellajs.com/",
  "authors": [
    "Francisco Presencia <developerfrancisco@hotmail.com>"
  ],
  "description": "Lightweight and intuitive javascript library",
  "main": "umbrella.min.js",
  "keywords": [
    "umbrella",
    "js",
    "selector",
    "ajax",
    "small",
    "tiny",
    "jquery",
    "alternative"
  ],
  "license": "MIT",
  "bugs": {
    "url": "https://github.com/umbrellajs/umbrella/issues"
  },
  "scripts": {
    "test": "mocha-phantomjs ./tests.html"
  },
  "repository": {
    "type": "git",
    "url": "git+https://github.com/umbrellajs/umbrella.git"
  },
  "devDependencies": {
    "grunt": "^0.4.5",
    "grunt-bytesize": "^0.1.1",
    "grunt-contrib-concat": "^0.5.1",
    "grunt-contrib-jshint": "^1.0.0",
    "grunt-contrib-jade": "^0.15.0",
    "grunt-contrib-uglify": "^0.11.0",
    "grunt-contrib-watch": "^0.6.1",
    "grunt-markdown": "^0.7.0",
    "grunt-mocha-phantomjs": "^2.0.1",
<<<<<<< HEAD
    "marked": "^0.3.5",
=======
    "phantomjs": "^1.9.8",
>>>>>>> 6a36b50f
    "mocha-phantomjs": "^4.0.2"
  }
}<|MERGE_RESOLUTION|>--- conflicted
+++ resolved
@@ -38,11 +38,8 @@
     "grunt-contrib-watch": "^0.6.1",
     "grunt-markdown": "^0.7.0",
     "grunt-mocha-phantomjs": "^2.0.1",
-<<<<<<< HEAD
+    "phantomjs": "^1.9.8",
     "marked": "^0.3.5",
-=======
-    "phantomjs": "^1.9.8",
->>>>>>> 6a36b50f
     "mocha-phantomjs": "^4.0.2"
   }
 }