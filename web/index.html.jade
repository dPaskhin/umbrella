--- conflicted
+++ resolved
@@ -47,13 +47,8 @@
           ## Tiny and Clear
           **2kb** when gzipped means it will load in a snap on mobile. The core is reusable so new features are also tiny.
           
-<<<<<<< HEAD
-          You can see two features of Umbrella JS' source code on the right, or check it all on github:
+          You can see two features of Umbrella JS source code on the right, or check it all on github:
         a.button.icon-g(href="https://github.com/umbrellajs/umbrella" target="_blank") Source on Github
-=======
-          You can see two features of Umbrella JS source code on the right, or check it all on github:
-        a.button.icon-g(href="https://github.com/umbrellajs/umbrella") Source on Github
->>>>>>> fd5568fe
       div
         pre
           code.language-javascript.
